// Copyright 2018-2022 the Deno authors. All rights reserved. MIT license.
import * as DenoUnstable from "../_deno_unstable.ts";
import { core } from "./_core.ts";
import { _normalizeArgs, ListenOptions, Socket } from "./net.ts";
import { Buffer } from "./buffer.ts";
import { ERR_SERVER_NOT_RUNNING } from "./internal/errors.ts";
import { EventEmitter } from "./events.ts";
import { nextTick } from "./_next_tick.ts";
import { Status as STATUS_CODES } from "../http/http_status.ts";
import { validatePort } from "./internal/validators.mjs";
import {
  Readable as NodeReadable,
  Writable as NodeWritable,
} from "./stream.ts";
import { OutgoingMessage } from "./_http_outgoing.ts";
import { Agent } from "./_http_agent.mjs";
import { urlToHttpOptions } from "./internal/url.ts";
import Duplex from "./internal/streams/duplex.mjs";

const METHODS = [
  "ACL",
  "BIND",
  "CHECKOUT",
  "CONNECT",
  "COPY",
  "DELETE",
  "GET",
  "HEAD",
  "LINK",
  "LOCK",
  "M-SEARCH",
  "MERGE",
  "MKACTIVITY",
  "MKCALENDAR",
  "MKCOL",
  "MOVE",
  "NOTIFY",
  "OPTIONS",
  "PATCH",
  "POST",
  "PROPFIND",
  "PROPPATCH",
  "PURGE",
  "PUT",
  "REBIND",
  "REPORT",
  "SEARCH",
  "SOURCE",
  "SUBSCRIBE",
  "TRACE",
  "UNBIND",
  "UNLINK",
  "UNLOCK",
  "UNSUBSCRIBE",
];

type Chunk = string | Buffer | Uint8Array;

function chunkToU8(chunk: Chunk): Uint8Array {
  if (typeof chunk === "string") {
    return core.encode(chunk);
  }
  return chunk;
}

export interface RequestOptions {
  agent?: Agent;
  auth?: string;
  createConnection?: () => unknown;
  defaultPort?: number;
  family?: number;
  headers?: Record<string, string>;
  hints?: number;
  host?: string;
  hostname?: string;
  insecureHTTPParser?: boolean;
  localAddress?: string;
  localPort?: number;
  lookup?: () => void;
  maxHeaderSize?: number;
  method?: string;
  path?: string;
  port?: number;
  protocol?: string;
  setHost?: boolean;
  socketPath?: string;
  timeout?: number;
  signal?: AbortSignal;
  href?: string;
}

/** ClientRequest represents the http(s) request from the client */
class ClientRequest extends NodeWritable {
  body: null | ReadableStream = null;
  controller: ReadableStreamDefaultController | null = null;
  constructor(
    public opts: RequestOptions,
    public cb?: (res: IncomingMessageForClient) => void,
  ) {
    super();
  }

  // deno-lint-ignore no-explicit-any
  override _write(chunk: any, _enc: string, cb: () => void) {
    if (this.controller) {
      this.controller.enqueue(chunk);
      cb();
      return;
    }

    this.body = new ReadableStream({
      start: (controller) => {
        this.controller = controller;
        controller.enqueue(chunk);
        cb();
      },
    });
  }

  override async _final() {
    if (this.controller) {
      this.controller.close();
    }

    const client = await this._createCustomClient();
    const opts = { body: this.body, method: this.opts.method, client };
    const mayResponse = fetch(this._createUrlStrFromOptions(this.opts), opts)
      .catch((e) => {
        if (e.message.includes("connection closed before message completed")) {
          // Node.js seems ignoring this error
        } else {
          this.emit("error", e);
        }
        return undefined;
      });
    const res = new IncomingMessageForClient(
      await mayResponse,
      this._createSocket(),
    );
    this.emit("response", res);
    if (client) {
      res.on("end", () => {
        client.close();
      });
    }
    this.cb?.(res);
  }

  abort() {
    this.destroy();
  }

  _createCustomClient(): Promise<DenoUnstable.HttpClient | undefined> {
    return Promise.resolve(undefined);
  }

  _createSocket(): Socket {
    // Note: Creates a dummy socket for the compatibility
    // Sometimes the libraries check some properties of socket
    // e.g. if (!response.socket.authorized) { ... }
    return new Socket({});
  }

  // deno-lint-ignore no-explicit-any
  _createUrlStrFromOptions(opts: any) {
    if (opts.href) {
      return opts.href;
    } else {
      const {
        auth,
        protocol,
        host,
        hostname,
        path,
        port,
      } = opts;
      return `${protocol ?? "http:"}//${auth ? `${auth}@` : ""}${host ?? hostname ?? "localhost"}${
        port ? `:${port}` : ""
      }${path ?? ""}`;
    }
  }
}

/** IncomingMessage for http(s) client */
export class IncomingMessageForClient extends NodeReadable {
  reader: ReadableStreamDefaultReader | undefined;
  constructor(public response: Response | undefined, public socket: Socket) {
    super();
    this.reader = response?.body?.getReader();
  }

  override async _read(_size: number) {
    if (this.reader === undefined) {
      this.push(null);
      return;
    }
    try {
      const res = await this.reader.read();
      if (res.done) {
        this.push(null);
        return;
      }
      this.push(res.value);
    } catch (e) {
      // deno-lint-ignore no-explicit-any
      this.destroy(e as any);
    }
  }

  get headers() {
    if (this.response) {
      return Object.fromEntries(this.response.headers.entries());
    }
    return {};
  }

  get trailers() {
    return {};
  }

  get statusCode() {
    return this.response?.status || 0;
  }

  get statusMessage() {
    return this.response?.statusText || "";
  }
}

export class ServerResponse extends NodeWritable {
  statusCode?: number = undefined;
  statusMessage?: string = undefined;
  #headers = new Headers({});
  #readable: ReadableStream;
  headersSent = false;
  #reqEvent: Deno.RequestEvent;
  #firstChunk: Chunk | null = null;

  constructor(reqEvent: Deno.RequestEvent) {
    let controller: ReadableByteStreamController;
    const readable = new ReadableStream({
      start(c) {
        controller = c as ReadableByteStreamController;
      },
    });
    super({
      autoDestroy: true,
      defaultEncoding: "utf-8",
      emitClose: true,
      write: (chunk, _encoding, cb) => {
        if (!this.headersSent) {
          if (this.#firstChunk === null) {
            this.#firstChunk = chunk;
            return cb();
          } else {
            controller.enqueue(chunkToU8(this.#firstChunk));
            this.#firstChunk = null;
            this.respond(false);
          }
        }
        controller.enqueue(chunkToU8(chunk));
        return cb();
      },
      final: (cb) => {
        if (this.#firstChunk) {
          this.respond(true, this.#firstChunk);
        } else if (!this.headersSent) {
          this.respond(true);
        }
        controller.close();
        return cb();
      },
      destroy: (err, cb) => {
        if (err) {
          controller.error(err);
        }
        return cb(null);
      },
    });
    this.#readable = readable;
    this.#reqEvent = reqEvent;
  }

  setHeader(name: string, value: string) {
    this.#headers.set(name, value);
    return this;
  }

  getHeader(name: string) {
    return this.#headers.get(name);
  }
  removeHeader(name: string) {
    return this.#headers.delete(name);
  }
  getHeaderNames() {
    return Array.from(this.#headers.keys());
  }
  hasHeader(name: string) {
    return this.#headers.has(name);
  }

  writeHead(status: number, headers: Record<string, string>) {
    this.statusCode = status;
    for (const k in headers) {
      this.#headers.set(k, headers[k]);
    }
    return this;
  }

  #ensureHeaders(singleChunk?: Chunk) {
    if (this.statusCode === undefined) {
      this.statusCode = 200;
      this.statusMessage = "OK";
    }
    if (typeof singleChunk === "string" && !this.hasHeader("content-type")) {
      this.setHeader("content-type", "text/plain;charset=UTF-8");
    }
  }

  respond(final: boolean, singleChunk?: Chunk) {
    this.headersSent = true;
    this.#ensureHeaders(singleChunk);
    const body = singleChunk ?? (final ? null : this.#readable);
    this.#reqEvent.respondWith(
      new Response(body, {
        headers: this.#headers,
        status: this.statusCode,
        statusText: this.statusMessage,
      }),
    ).catch(() => {
      // ignore this error
    });
  }

  // deno-lint-ignore no-explicit-any
  override end(chunk?: any, encoding?: any, cb?: any): this {
    if (!chunk && this.#headers.has("transfer-encoding")) {
      // FIXME(bnoordhuis) Node sends a zero length chunked body instead, i.e.,
      // the trailing "0\r\n", but respondWith() just hangs when I try that.
      this.#headers.set("content-length", "0");
      this.#headers.delete("transfer-encoding");
    }

    // @ts-expect-error The signature for cb is stricter than the one implemented here
    return super.end(chunk, encoding, cb);
  }
}

// TODO(@AaronO): optimize
export class IncomingMessageForServer extends NodeReadable {
<<<<<<< HEAD
  req: Request;
=======
  #req: Request;
>>>>>>> 86c7d8ad
  url: string;

  constructor(req: Request) {
    // Check if no body (GET/HEAD/OPTIONS/...)
    const reader = req.body?.getReader();
    super({
      autoDestroy: true,
      emitClose: true,
      objectMode: false,
      read: async function (_size) {
        if (!reader) {
          return this.push(null);
        }

        try {
          const { value } = await reader!.read();
          this.push(value !== undefined ? Buffer.from(value) : null);
        } catch (err) {
          this.destroy(err as Error);
        }
      },
      destroy: (err, cb) => {
        reader?.cancel().finally(() => cb(err));
      },
    });
    this.#req = req;
    // TODO: consider more robust path extraction, e.g:
    // url: (new URL(request.url).pathname),
    this.url = req.url.slice(this.#req.url.indexOf("/", 8));
  }

  get aborted() {
    return false;
  }
  get httpVersion() {
    return "1.1";
  }

  get headers() {
    return Object.fromEntries(this.#req.headers.entries());
  }
  get method() {
    return this.#req.method;
  }
  get upgrade(): boolean {
    return Boolean(this.req.headers.get("connection")?.includes("upgrade") && this.req.headers.get("upgrade"));
  }
}

type ServerHandler = (
  req: IncomingMessageForServer,
  res: ServerResponse,
) => void;

export function Server(handler?: ServerHandler): ServerImpl {
  return new ServerImpl(handler);
}

class ServerImpl extends EventEmitter {
  #httpConnections: Set<Deno.HttpConn> = new Set();
  #listener?: Deno.Listener;

  constructor(handler?: ServerHandler) {
    super();

    if (handler !== undefined) {
      this.on("request", handler);
    }
  }

  listen(...args: unknown[]): this {
    // TODO(bnoordhuis) Delegate to net.Server#listen().
    const normalized = _normalizeArgs(args);
    const options = normalized[0] as Partial<ListenOptions>;
    const cb = normalized[1];

    if (cb !== null) {
      // @ts-ignore change EventEmitter's sig to use CallableFunction
      this.once("listening", cb);
    }

    let port = 0;
    if (typeof options.port === "number" || typeof options.port === "string") {
      validatePort(options.port, "options.port");
      port = options.port | 0;
    }

    // TODO(bnoordhuis) Node prefers [::] when host is omitted,
    // we on the other hand default to 0.0.0.0.
    const hostname = options.host ?? "";

    this.#listener = Deno.listen({ port, hostname });
    nextTick(() => this.#listenLoop());

    return this;
  }

  async #listenLoop() {
    const go = async (httpConn: Deno.HttpConn) => {
      try {
        for (;;) {
          let reqEvent = null;
          try {
            // Note: httpConn.nextRequest() calls httpConn.close() on error.
            reqEvent = await httpConn.nextRequest();
          } catch {
            // Connection closed.
            // TODO(bnoordhuis) Emit "clientError" event on the http.Server
            // instance? Node emits it when request parsing fails and expects
            // the listener to send a raw 4xx HTTP response on the underlying
            // net.Socket but we don't have one to pass to the listener.
          }
          if (reqEvent === null) {
            break;
          }
          const req = new IncomingMessageForServer(reqEvent.request);
          const res = new ServerResponse(reqEvent);
          if (req.upgrade && this.listenerCount("upgrade") > 0) {
            Deno.upgradeHttp(req.req).then(([conn, head]) => {
              const duplex = Duplex.fromWeb(conn);
              this.emit("request", req, duplex, new Buffer(head));
            }).catch(() => {});
          }
          this.emit("request", req, res);
        }
      } finally {
        this.#httpConnections.delete(httpConn);
      }
    };

    const listener = this.#listener;

    if (listener !== undefined) {
      this.emit("listening");

      for await (const conn of listener) {
        let httpConn: Deno.HttpConn;
        try {
          httpConn = Deno.serveHttp(conn);
        } catch {
          continue; /// Connection closed.
        }

        this.#httpConnections.add(httpConn);
        go(httpConn);
      }
    }
  }

  get listening() {
    return this.#listener !== undefined;
  }

  close(cb?: (err?: Error) => void): this {
    const listening = this.listening;

    if (typeof cb === "function") {
      if (listening) {
        this.once("close", cb);
      } else {
        this.once("close", function close() {
          cb(new ERR_SERVER_NOT_RUNNING());
        });
      }
    }

    nextTick(() => this.emit("close"));

    if (listening) {
      this.#listener!.close();
      this.#listener = undefined;

      for (const httpConn of this.#httpConnections) {
        try {
          httpConn.close();
        } catch {
          // Already closed.
        }
      }

      this.#httpConnections.clear();
    }

    return this;
  }

  address() {
    const addr = this.#listener!.addr as Deno.NetAddr;
    return {
      port: addr.port,
      address: addr.hostname,
    };
  }
}

Server.prototype = ServerImpl.prototype;

export function createServer(handler?: ServerHandler) {
  return Server(handler);
}

/** Makes an HTTP request. */
export function request(
  url: string | URL,
  cb?: (res: IncomingMessageForClient) => void,
): ClientRequest;
export function request(
  opts: RequestOptions,
  cb?: (res: IncomingMessageForClient) => void,
): ClientRequest;
export function request(
  url: string | URL,
  opts: RequestOptions,
  cb?: (res: IncomingMessageForClient) => void,
): ClientRequest;
// deno-lint-ignore no-explicit-any
export function request(...args: any[]) {
  let options = {};
  if (typeof args[0] === "string") {
    options = urlToHttpOptions(new URL(args.shift()));
  } else if (args[0] instanceof URL) {
    options = urlToHttpOptions(args.shift());
  }
  if (args[0] && typeof args[0] !== "function") {
    Object.assign(options, args.shift());
  }
  args.unshift(options);
  return new ClientRequest(args[0], args[1]);
}

/** Makes a `GET` HTTP request. */
export function get(
  url: string | URL,
  cb?: (res: IncomingMessageForClient) => void,
): ClientRequest;
export function get(
  opts: RequestOptions,
  cb?: (res: IncomingMessageForClient) => void,
): ClientRequest;
export function get(
  url: string | URL,
  opts: RequestOptions,
  cb?: (res: IncomingMessageForClient) => void,
): ClientRequest;
// deno-lint-ignore no-explicit-any
export function get(...args: any[]) {
  const req = request(args[0], args[1], args[2]);
  req.end();
  return req;
}

export { Agent, ClientRequest, METHODS, OutgoingMessage, STATUS_CODES };
export default {
  Agent,
  ClientRequest,
  STATUS_CODES,
  METHODS,
  createServer,
  Server,
  IncomingMessage: IncomingMessageForServer,
  OutgoingMessage,
  ServerResponse,
  request,
  get,
};<|MERGE_RESOLUTION|>--- conflicted
+++ resolved
@@ -174,9 +174,9 @@
         path,
         port,
       } = opts;
-      return `${protocol ?? "http:"}//${auth ? `${auth}@` : ""}${host ?? hostname ?? "localhost"}${
-        port ? `:${port}` : ""
-      }${path ?? ""}`;
+      return `${protocol ?? "http:"}//${auth ? `${auth}@` : ""}${
+        host ?? hostname ?? "localhost"
+      }${port ? `:${port}` : ""}${path ?? ""}`;
     }
   }
 }
@@ -348,11 +348,7 @@
 
 // TODO(@AaronO): optimize
 export class IncomingMessageForServer extends NodeReadable {
-<<<<<<< HEAD
-  req: Request;
-=======
   #req: Request;
->>>>>>> 86c7d8ad
   url: string;
 
   constructor(req: Request) {
@@ -394,11 +390,16 @@
   get headers() {
     return Object.fromEntries(this.#req.headers.entries());
   }
+
   get method() {
     return this.#req.method;
   }
+
   get upgrade(): boolean {
-    return Boolean(this.req.headers.get("connection")?.includes("upgrade") && this.req.headers.get("upgrade"));
+    return Boolean(
+      this.#req.headers.get("connection")?.includes("upgrade") &&
+        this.#req.headers.get("upgrade"),
+    );
   }
 }
 
